--- conflicted
+++ resolved
@@ -1,8 +1,4 @@
 comment = 'foreign-data wrapper for querying Cassandra 3+'
-<<<<<<< HEAD
-default_version = '3.0'
-=======
 default_version = '3.0.0'
->>>>>>> 3a922bbc
 module_pathname = '$libdir/cassandra_fdw'
 relocatable = true